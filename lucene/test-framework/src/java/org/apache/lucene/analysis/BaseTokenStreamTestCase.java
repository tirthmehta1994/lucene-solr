package org.apache.lucene.analysis;

/*
 * Licensed to the Apache Software Foundation (ASF) under one or more
 * contributor license agreements.  See the NOTICE file distributed with
 * this work for additional information regarding copyright ownership.
 * The ASF licenses this file to You under the Apache License, Version 2.0
 * (the "License"); you may not use this file except in compliance with
 * the License.  You may obtain a copy of the License at
 *
 *     http://www.apache.org/licenses/LICENSE-2.0
 *
 * Unless required by applicable law or agreed to in writing, software
 * distributed under the License is distributed on an "AS IS" BASIS,
 * WITHOUT WARRANTIES OR CONDITIONS OF ANY KIND, either express or implied.
 * See the License for the specific language governing permissions and
 * limitations under the License.
 */

import java.io.FileOutputStream;
import java.io.IOException;
import java.io.OutputStreamWriter;
import java.io.PrintWriter;
import java.io.Reader;
import java.io.StringReader;
import java.io.StringWriter;
import java.io.Writer;
import java.util.*;

import org.apache.lucene.analysis.tokenattributes.*;
import org.apache.lucene.document.Document;
import org.apache.lucene.document.Field;
import org.apache.lucene.document.FieldType;
import org.apache.lucene.document.TextField;
import org.apache.lucene.index.FieldInfo.IndexOptions;
import org.apache.lucene.index.RandomIndexWriter;
import org.apache.lucene.store.Directory;
import org.apache.lucene.util.Attribute;
import org.apache.lucene.util.AttributeImpl;
import org.apache.lucene.util.IOUtils;
import org.apache.lucene.util.LineFileDocs;
import org.apache.lucene.util.LuceneTestCase;
import org.apache.lucene.util.Rethrow;
import org.apache.lucene.util._TestUtil;

/** 
 * Base class for all Lucene unit tests that use TokenStreams. 
 * <p>
 * When writing unit tests for analysis components, its highly recommended
 * to use the helper methods here (especially in conjunction with {@link MockAnalyzer} or
 * {@link MockTokenizer}), as they contain many assertions and checks to 
 * catch bugs.
 * 
 * @see MockAnalyzer
 * @see MockTokenizer
 */
public abstract class BaseTokenStreamTestCase extends LuceneTestCase {
  // some helpers to test Analyzers and TokenStreams:
  
  /**
   * Attribute that records if it was cleared or not.  This is used 
   * for testing that clearAttributes() was called correctly.
   */
  public static interface CheckClearAttributesAttribute extends Attribute {
    boolean getAndResetClearCalled();
  }

  /**
   * Attribute that records if it was cleared or not.  This is used 
   * for testing that clearAttributes() was called correctly.
   */
  public static final class CheckClearAttributesAttributeImpl extends AttributeImpl implements CheckClearAttributesAttribute {
    private boolean clearCalled = false;
    
    public boolean getAndResetClearCalled() {
      try {
        return clearCalled;
      } finally {
        clearCalled = false;
      }
    }

    @Override
    public void clear() {
      clearCalled = true;
    }

    @Override
    public boolean equals(Object other) {
      return (
        other instanceof CheckClearAttributesAttributeImpl &&
        ((CheckClearAttributesAttributeImpl) other).clearCalled == this.clearCalled
      );
    }

    @Override
    public int hashCode() {
      return 76137213 ^ Boolean.valueOf(clearCalled).hashCode();
    }
    
    @Override
    public void copyTo(AttributeImpl target) {
      ((CheckClearAttributesAttributeImpl) target).clear();
    }
  }

  // offsetsAreCorrect also validates:
  //   - graph offsets are correct (all tokens leaving from
  //     pos X have the same startOffset; all tokens
  //     arriving to pos Y have the same endOffset)
  //   - offsets only move forwards (startOffset >=
  //     lastStartOffset)
  public static void assertTokenStreamContents(TokenStream ts, String[] output, int startOffsets[], int endOffsets[], String types[], int posIncrements[], int posLengths[], Integer finalOffset,
                                               boolean offsetsAreCorrect) throws IOException {
    assertNotNull(output);
    CheckClearAttributesAttribute checkClearAtt = ts.addAttribute(CheckClearAttributesAttribute.class);
    
    assertTrue("has no CharTermAttribute", ts.hasAttribute(CharTermAttribute.class));
    CharTermAttribute termAtt = ts.getAttribute(CharTermAttribute.class);
    
    OffsetAttribute offsetAtt = null;
    if (startOffsets != null || endOffsets != null || finalOffset != null) {
      assertTrue("has no OffsetAttribute", ts.hasAttribute(OffsetAttribute.class));
      offsetAtt = ts.getAttribute(OffsetAttribute.class);
    }
    
    TypeAttribute typeAtt = null;
    if (types != null) {
      assertTrue("has no TypeAttribute", ts.hasAttribute(TypeAttribute.class));
      typeAtt = ts.getAttribute(TypeAttribute.class);
    }
    
    PositionIncrementAttribute posIncrAtt = null;
    if (posIncrements != null) {
      assertTrue("has no PositionIncrementAttribute", ts.hasAttribute(PositionIncrementAttribute.class));
      posIncrAtt = ts.getAttribute(PositionIncrementAttribute.class);
    }

    PositionLengthAttribute posLengthAtt = null;
    if (posLengths != null) {
      assertTrue("has no PositionLengthAttribute", ts.hasAttribute(PositionLengthAttribute.class));
      posLengthAtt = ts.getAttribute(PositionLengthAttribute.class);
    }
    
    // Maps position to the start/end offset:
    final Map<Integer,Integer> posToStartOffset = new HashMap<Integer,Integer>();
    final Map<Integer,Integer> posToEndOffset = new HashMap<Integer,Integer>();

    ts.reset();
    int pos = -1;
    int lastStartOffset = 0;
    for (int i = 0; i < output.length; i++) {
      // extra safety to enforce, that the state is not preserved and also assign bogus values
      ts.clearAttributes();
      termAtt.setEmpty().append("bogusTerm");
      if (offsetAtt != null) offsetAtt.setOffset(14584724,24683243);
      if (typeAtt != null) typeAtt.setType("bogusType");
      if (posIncrAtt != null) posIncrAtt.setPositionIncrement(45987657);
      if (posLengthAtt != null) posLengthAtt.setPositionLength(45987653);
      
      checkClearAtt.getAndResetClearCalled(); // reset it, because we called clearAttribute() before
      assertTrue("token "+i+" does not exist", ts.incrementToken());
      assertTrue("clearAttributes() was not called correctly in TokenStream chain", checkClearAtt.getAndResetClearCalled());
      
      assertEquals("term "+i, output[i], termAtt.toString());
      if (startOffsets != null)
        assertEquals("startOffset "+i, startOffsets[i], offsetAtt.startOffset());
      if (endOffsets != null)
        assertEquals("endOffset "+i, endOffsets[i], offsetAtt.endOffset());
      if (types != null)
        assertEquals("type "+i, types[i], typeAtt.type());
      if (posIncrements != null)
        assertEquals("posIncrement "+i, posIncrements[i], posIncrAtt.getPositionIncrement());
      if (posLengths != null)
        assertEquals("posLength "+i, posLengths[i], posLengthAtt.getPositionLength());
      
      // we can enforce some basic things about a few attributes even if the caller doesn't check:
      if (offsetAtt != null) {
        final int startOffset = offsetAtt.startOffset();
        final int endOffset = offsetAtt.endOffset();
        if (finalOffset != null) {
          assertTrue("startOffset must be <= finalOffset", startOffset <= finalOffset.intValue());
          assertTrue("endOffset must be <= finalOffset: got endOffset=" + endOffset + " vs finalOffset=" + finalOffset.intValue(),
                     endOffset <= finalOffset.intValue());
        }

        if (offsetsAreCorrect) {
          assertTrue("offsets must not go backwards startOffset=" + startOffset + " is < lastStartOffset=" + lastStartOffset, offsetAtt.startOffset() >= lastStartOffset);
          lastStartOffset = offsetAtt.startOffset();
        }

        if (offsetsAreCorrect && posLengthAtt != null && posIncrAtt != null) {
          // Validate offset consistency in the graph, ie
          // all tokens leaving from a certain pos have the
          // same startOffset, and all tokens arriving to a
          // certain pos have the same endOffset:
          final int posInc = posIncrAtt.getPositionIncrement();
          pos += posInc;

          final int posLength = posLengthAtt.getPositionLength();

          if (!posToStartOffset.containsKey(pos)) {
            // First time we've seen a token leaving from this position:
            posToStartOffset.put(pos, startOffset);
            //System.out.println("  + s " + pos + " -> " + startOffset);
          } else {
            // We've seen a token leaving from this position
            // before; verify the startOffset is the same:
            //System.out.println("  + vs " + pos + " -> " + startOffset);
            assertEquals("pos=" + pos + " posLen=" + posLength + " token=" + termAtt, posToStartOffset.get(pos).intValue(), startOffset);
          }

          final int endPos = pos + posLength;

          if (!posToEndOffset.containsKey(endPos)) {
            // First time we've seen a token arriving to this position:
            posToEndOffset.put(endPos, endOffset);
            //System.out.println("  + e " + endPos + " -> " + endOffset);
          } else {
            // We've seen a token arriving to this position
            // before; verify the endOffset is the same:
            //System.out.println("  + ve " + endPos + " -> " + endOffset);
            assertEquals("pos=" + pos + " posLen=" + posLength + " token=" + termAtt, posToEndOffset.get(endPos).intValue(), endOffset);
          }
        }
      }
      if (posIncrAtt != null) {
        if (i == 0) {
          assertTrue("first posIncrement must be >= 1", posIncrAtt.getPositionIncrement() >= 1);
        } else {
          assertTrue("posIncrement must be >= 0", posIncrAtt.getPositionIncrement() >= 0);
        }
      }
      if (posLengthAtt != null) {
        assertTrue("posLength must be >= 1", posLengthAtt.getPositionLength() >= 1);
      }
    }
    assertFalse("TokenStream has more tokens than expected (expected count=" + output.length + ")", ts.incrementToken());
    ts.end();
    if (finalOffset != null) {
      assertEquals("finalOffset ", finalOffset.intValue(), offsetAtt.endOffset());
    }
    if (offsetAtt != null) {
      assertTrue("finalOffset must be >= 0", offsetAtt.endOffset() >= 0);
    }
    ts.close();
  }
  
  public static void assertTokenStreamContents(TokenStream ts, String[] output, int startOffsets[], int endOffsets[], String types[], int posIncrements[], int posLengths[], Integer finalOffset) throws IOException {
    assertTokenStreamContents(ts, output, startOffsets, endOffsets, types, posIncrements, posLengths, finalOffset, true);
  }

  public static void assertTokenStreamContents(TokenStream ts, String[] output, int startOffsets[], int endOffsets[], String types[], int posIncrements[], Integer finalOffset) throws IOException {
    assertTokenStreamContents(ts, output, startOffsets, endOffsets, types, posIncrements, null, finalOffset);
  }

  public static void assertTokenStreamContents(TokenStream ts, String[] output, int startOffsets[], int endOffsets[], String types[], int posIncrements[]) throws IOException {
    assertTokenStreamContents(ts, output, startOffsets, endOffsets, types, posIncrements, null, null);
  }

  public static void assertTokenStreamContents(TokenStream ts, String[] output) throws IOException {
    assertTokenStreamContents(ts, output, null, null, null, null, null, null);
  }
  
  public static void assertTokenStreamContents(TokenStream ts, String[] output, String[] types) throws IOException {
    assertTokenStreamContents(ts, output, null, null, types, null, null, null);
  }
  
  public static void assertTokenStreamContents(TokenStream ts, String[] output, int[] posIncrements) throws IOException {
    assertTokenStreamContents(ts, output, null, null, null, posIncrements, null, null);
  }
  
  public static void assertTokenStreamContents(TokenStream ts, String[] output, int startOffsets[], int endOffsets[]) throws IOException {
    assertTokenStreamContents(ts, output, startOffsets, endOffsets, null, null, null, null);
  }
  
  public static void assertTokenStreamContents(TokenStream ts, String[] output, int startOffsets[], int endOffsets[], Integer finalOffset) throws IOException {
    assertTokenStreamContents(ts, output, startOffsets, endOffsets, null, null, null, finalOffset);
  }
  
  public static void assertTokenStreamContents(TokenStream ts, String[] output, int startOffsets[], int endOffsets[], int[] posIncrements) throws IOException {
    assertTokenStreamContents(ts, output, startOffsets, endOffsets, null, posIncrements, null, null);
  }

  public static void assertTokenStreamContents(TokenStream ts, String[] output, int startOffsets[], int endOffsets[], int[] posIncrements, Integer finalOffset) throws IOException {
    assertTokenStreamContents(ts, output, startOffsets, endOffsets, null, posIncrements, null, finalOffset);
  }
  
  public static void assertTokenStreamContents(TokenStream ts, String[] output, int startOffsets[], int endOffsets[], int[] posIncrements, int[] posLengths, Integer finalOffset) throws IOException {
    assertTokenStreamContents(ts, output, startOffsets, endOffsets, null, posIncrements, posLengths, finalOffset);
  }
  
  public static void assertAnalyzesTo(Analyzer a, String input, String[] output, int startOffsets[], int endOffsets[], String types[], int posIncrements[]) throws IOException {
    assertTokenStreamContents(a.tokenStream("dummy", new StringReader(input)), output, startOffsets, endOffsets, types, posIncrements, null, input.length());
  }
  
  public static void assertAnalyzesTo(Analyzer a, String input, String[] output, int startOffsets[], int endOffsets[], String types[], int posIncrements[], int posLengths[]) throws IOException {
    assertTokenStreamContents(a.tokenStream("dummy", new StringReader(input)), output, startOffsets, endOffsets, types, posIncrements, posLengths, input.length());
  }

  public static void assertAnalyzesTo(Analyzer a, String input, String[] output, int startOffsets[], int endOffsets[], String types[], int posIncrements[], int posLengths[], boolean offsetsAreCorrect) throws IOException {
    assertTokenStreamContents(a.tokenStream("dummy", new StringReader(input)), output, startOffsets, endOffsets, types, posIncrements, posLengths, input.length(), offsetsAreCorrect);
  }
  
  public static void assertAnalyzesTo(Analyzer a, String input, String[] output) throws IOException {
    assertAnalyzesTo(a, input, output, null, null, null, null, null);
  }
  
  public static void assertAnalyzesTo(Analyzer a, String input, String[] output, String[] types) throws IOException {
    assertAnalyzesTo(a, input, output, null, null, types, null, null);
  }
  
  public static void assertAnalyzesTo(Analyzer a, String input, String[] output, int[] posIncrements) throws IOException {
    assertAnalyzesTo(a, input, output, null, null, null, posIncrements, null);
  }

  public static void assertAnalyzesToPositions(Analyzer a, String input, String[] output, int[] posIncrements, int[] posLengths) throws IOException {
    assertAnalyzesTo(a, input, output, null, null, null, posIncrements, posLengths);
  }
  
  public static void assertAnalyzesTo(Analyzer a, String input, String[] output, int startOffsets[], int endOffsets[]) throws IOException {
    assertAnalyzesTo(a, input, output, startOffsets, endOffsets, null, null, null);
  }
  
  public static void assertAnalyzesTo(Analyzer a, String input, String[] output, int startOffsets[], int endOffsets[], int[] posIncrements) throws IOException {
    assertAnalyzesTo(a, input, output, startOffsets, endOffsets, null, posIncrements, null);
  }
  

  public static void assertAnalyzesToReuse(Analyzer a, String input, String[] output, int startOffsets[], int endOffsets[], String types[], int posIncrements[]) throws IOException {
    assertTokenStreamContents(a.tokenStream("dummy", new StringReader(input)), output, startOffsets, endOffsets, types, posIncrements, null, input.length());
  }
  
  public static void assertAnalyzesToReuse(Analyzer a, String input, String[] output) throws IOException {
    assertAnalyzesToReuse(a, input, output, null, null, null, null);
  }
  
  public static void assertAnalyzesToReuse(Analyzer a, String input, String[] output, String[] types) throws IOException {
    assertAnalyzesToReuse(a, input, output, null, null, types, null);
  }
  
  public static void assertAnalyzesToReuse(Analyzer a, String input, String[] output, int[] posIncrements) throws IOException {
    assertAnalyzesToReuse(a, input, output, null, null, null, posIncrements);
  }
  
  public static void assertAnalyzesToReuse(Analyzer a, String input, String[] output, int startOffsets[], int endOffsets[]) throws IOException {
    assertAnalyzesToReuse(a, input, output, startOffsets, endOffsets, null, null);
  }
  
  public static void assertAnalyzesToReuse(Analyzer a, String input, String[] output, int startOffsets[], int endOffsets[], int[] posIncrements) throws IOException {
    assertAnalyzesToReuse(a, input, output, startOffsets, endOffsets, null, posIncrements);
  }

  // simple utility method for testing stemmers
  
  public static void checkOneTerm(Analyzer a, final String input, final String expected) throws IOException {
    assertAnalyzesTo(a, input, new String[]{expected});
  }
  
  public static void checkOneTermReuse(Analyzer a, final String input, final String expected) throws IOException {
    assertAnalyzesToReuse(a, input, new String[]{expected});
  }
  
  /** utility method for blasting tokenstreams with data to make sure they don't do anything crazy */
  public static void checkRandomData(Random random, Analyzer a, int iterations) throws IOException {
    checkRandomData(random, a, iterations, 20, false, true);
  }

  /** utility method for blasting tokenstreams with data to make sure they don't do anything crazy */
  public static void checkRandomData(Random random, Analyzer a, int iterations, int maxWordLength) throws IOException {
    checkRandomData(random, a, iterations, maxWordLength, false, true);
  }
  
  /** 
   * utility method for blasting tokenstreams with data to make sure they don't do anything crazy 
   * @param simple true if only ascii strings will be used (try to avoid)
   */
  public static void checkRandomData(Random random, Analyzer a, int iterations, boolean simple) throws IOException {
    checkRandomData(random, a, iterations, 20, simple, true);
  }
  
  static class AnalysisThread extends Thread {
    final int iterations;
    final int maxWordLength;
    final long seed;
    final Analyzer a;
    final boolean useCharFilter;
    final boolean simple;
    final boolean offsetsAreCorrect;
    final RandomIndexWriter iw;

    // NOTE: not volatile because we don't want the tests to
    // add memory barriers (ie alter how threads
    // interact)... so this is just "best effort":
    public boolean failed;
    
    AnalysisThread(long seed, Analyzer a, int iterations, int maxWordLength, boolean useCharFilter, boolean simple, boolean offsetsAreCorrect, RandomIndexWriter iw) {
      this.seed = seed;
      this.a = a;
      this.iterations = iterations;
      this.maxWordLength = maxWordLength;
      this.useCharFilter = useCharFilter;
      this.simple = simple;
      this.offsetsAreCorrect = offsetsAreCorrect;
      this.iw = iw;
    }
    
    @Override
    public void run() {
      boolean success = false;
      try {
        // see the part in checkRandomData where it replays the same text again
        // to verify reproducability/reuse: hopefully this would catch thread hazards.
        checkRandomData(new Random(seed), a, iterations, maxWordLength, useCharFilter, simple, offsetsAreCorrect, iw);
        success = true;
      } catch (IOException e) {
        Rethrow.rethrow(e);
      } finally {
        failed = !success;
      }
    }
  };
  
  public static void checkRandomData(Random random, Analyzer a, int iterations, int maxWordLength, boolean simple) throws IOException {
    checkRandomData(random, a, iterations, maxWordLength, simple, true);
  }

  public static void checkRandomData(Random random, Analyzer a, int iterations, int maxWordLength, boolean simple, boolean offsetsAreCorrect) throws IOException {
    long seed = random.nextLong();
    boolean useCharFilter = random.nextBoolean();
    Directory dir = null;
    RandomIndexWriter iw = null;
    final String postingsFormat =  _TestUtil.getPostingsFormat("dummy");
    boolean codecOk = iterations * maxWordLength < 100000 ||
        !(postingsFormat.equals("Memory") ||
            postingsFormat.equals("SimpleText"));
    if (rarely(random) && codecOk) {
      dir = newFSDirectory(_TestUtil.getTempDir("bttc"));
      iw = new RandomIndexWriter(new Random(seed), dir, a);
    }
    boolean success = false;
    try {
      checkRandomData(new Random(seed), a, iterations, maxWordLength, useCharFilter, simple, offsetsAreCorrect, iw);
      // now test with multiple threads: note we do the EXACT same thing we did before in each thread,
      // so this should only really fail from another thread if its an actual thread problem
      int numThreads = _TestUtil.nextInt(random, 2, 4);
      AnalysisThread threads[] = new AnalysisThread[numThreads];
      for (int i = 0; i < threads.length; i++) {
        threads[i] = new AnalysisThread(seed, a, iterations, maxWordLength, useCharFilter, simple, offsetsAreCorrect, iw);
      }
      for (int i = 0; i < threads.length; i++) {
        threads[i].start();
      }
      for (int i = 0; i < threads.length; i++) {
        try {
          threads[i].join();
        } catch (InterruptedException e) {
          throw new RuntimeException(e);
        }
      }
      for (int i = 0; i < threads.length; i++) {
        if (threads[i].failed) {
          throw new RuntimeException("some thread(s) failed");
        }
      }
      success = true;
    } finally {
      if (success) {
        IOUtils.close(iw, dir);
      } else {
        IOUtils.closeWhileHandlingException(iw, dir); // checkindex
      }
    }
  }

<<<<<<< HEAD
  static final Set<String> doesntSupportOffsets = new HashSet<String>() {{ 
    add("Lucene3x"); 
    add("MockFixedIntBlock");
    add("MockVariableIntBlock");
    add("MockSep");
    add("MockRandom");
    add("For");
    add("PFor");
  }};
  
=======
  static final Set<String> doesntSupportOffsets = new HashSet<String>(Arrays.asList( 
    "Lucene3x",
    "MockFixedIntBlock",
    "MockVariableIntBlock",
    "MockSep",
    "MockRandom"
  ));

>>>>>>> b7cbef53
  private static void checkRandomData(Random random, Analyzer a, int iterations, int maxWordLength, boolean useCharFilter, boolean simple, boolean offsetsAreCorrect, RandomIndexWriter iw) throws IOException {

    final LineFileDocs docs = new LineFileDocs(random);
    Document doc = null;
    Field field = null, currentField = null;
    StringReader bogus = new StringReader("");
    if (iw != null) {
      doc = new Document();
      FieldType ft = new FieldType(TextField.TYPE_NOT_STORED);
      if (random.nextBoolean()) {
        ft.setStoreTermVectors(true);
        ft.setStoreTermVectorOffsets(random.nextBoolean());
        ft.setStoreTermVectorPositions(random.nextBoolean());
      }
      if (random.nextBoolean()) {
        ft.setOmitNorms(true);
      }
      String pf = _TestUtil.getPostingsFormat("dummy");
      boolean supportsOffsets = !doesntSupportOffsets.contains(pf);
      switch(random.nextInt(4)) {
        case 0: ft.setIndexOptions(IndexOptions.DOCS_ONLY); break;
        case 1: ft.setIndexOptions(IndexOptions.DOCS_AND_FREQS); break;
        case 2: ft.setIndexOptions(IndexOptions.DOCS_AND_FREQS_AND_POSITIONS); break;
        default:
                if (supportsOffsets && offsetsAreCorrect) {
                  ft.setIndexOptions(IndexOptions.DOCS_AND_FREQS_AND_POSITIONS_AND_OFFSETS);
                } else {
                  ft.setIndexOptions(IndexOptions.DOCS_AND_FREQS_AND_POSITIONS);
                }
      }
      currentField = field = new Field("dummy", bogus, ft);
      doc.add(currentField);
    }
    
    try {
      for (int i = 0; i < iterations; i++) {
        String text;
        
        if (random.nextInt(10) == 7) {
          // real data from linedocs
          text = docs.nextDoc().get("body");
          if (text.length() > maxWordLength) {
            
            // Take a random slice from the text...:
            int startPos = random.nextInt(text.length() - maxWordLength);
            if (startPos > 0 && Character.isLowSurrogate(text.charAt(startPos))) {
              // Take care not to split up a surrogate pair:
              startPos--;
              assert Character.isHighSurrogate(text.charAt(startPos));
            }
            int endPos = startPos + maxWordLength - 1;
            if (Character.isHighSurrogate(text.charAt(endPos))) {
              // Take care not to split up a surrogate pair:
              endPos--;
            }
            text = text.substring(startPos, 1+endPos);
          }
        } else {
          // synthetic
          text = randomAnalysisString(random, maxWordLength, simple);
        }
        
        try {
          checkAnalysisConsistency(random, a, useCharFilter, text, offsetsAreCorrect, currentField);
          if (iw != null) {
            if (random.nextInt(7) == 0) {
              // pile up a multivalued field
              FieldType ft = field.fieldType();
              currentField = new Field("dummy", bogus, ft);
              doc.add(currentField);
            } else {
              iw.addDocument(doc);
              if (doc.getFields().size() > 1) {
                // back to 1 field
                currentField = field;
                doc.removeFields("dummy");
                doc.add(currentField);
              }
            }
          }
        } catch (Throwable t) {
          // TODO: really we should pass a random seed to
          // checkAnalysisConsistency then print it here too:
          System.err.println("TEST FAIL: useCharFilter=" + useCharFilter + " text='" + escape(text) + "'");
          Rethrow.rethrow(t);
        }
      }
    } finally {
      IOUtils.closeWhileHandlingException(docs);
    }
  }

  public static String escape(String s) {
    int charUpto = 0;
    final StringBuilder sb = new StringBuilder();
    while (charUpto < s.length()) {
      final int c = s.codePointAt(charUpto);
      if (c == 0xa) {
        // Strangely, you cannot put \ u000A into Java
        // sources (not in a comment nor a string
        // constant)...:
        sb.append("\\n");
      } else if (c == 0xd) {
        // ... nor \ u000D:
        sb.append("\\r");
      } else if (c == '"') {
        sb.append("\\\"");
      } else if (c == '\\') {
        sb.append("\\\\");
      } else if (c >= 0x20 && c < 0x80) {
        sb.append((char) c);
      } else {
        // TODO: we can make ascii easier to read if we
        // don't escape...
        sb.append(String.format(Locale.ROOT, "\\u%04x", c));
      }
      charUpto += Character.charCount(c);
    }
    return sb.toString();
  }

  public static void checkAnalysisConsistency(Random random, Analyzer a, boolean useCharFilter, String text) throws IOException {
    checkAnalysisConsistency(random, a, useCharFilter, text, true);
  }

  public static void checkAnalysisConsistency(Random random, Analyzer a, boolean useCharFilter, String text, boolean offsetsAreCorrect) throws IOException {
    checkAnalysisConsistency(random, a, useCharFilter, text, offsetsAreCorrect, null);
  }
  
  private static void checkAnalysisConsistency(Random random, Analyzer a, boolean useCharFilter, String text, boolean offsetsAreCorrect, Field field) throws IOException {

    if (VERBOSE) {
      System.out.println(Thread.currentThread().getName() + ": NOTE: BaseTokenStreamTestCase: get first token stream now text=" + text);
    }

    int remainder = random.nextInt(10);
    Reader reader = new StringReader(text);
    TokenStream ts = a.tokenStream("dummy", useCharFilter ? new MockCharFilter(reader, remainder) : reader);
    assertTrue("has no CharTermAttribute", ts.hasAttribute(CharTermAttribute.class));
    CharTermAttribute termAtt = ts.getAttribute(CharTermAttribute.class);
    OffsetAttribute offsetAtt = ts.hasAttribute(OffsetAttribute.class) ? ts.getAttribute(OffsetAttribute.class) : null;
    PositionIncrementAttribute posIncAtt = ts.hasAttribute(PositionIncrementAttribute.class) ? ts.getAttribute(PositionIncrementAttribute.class) : null;
    PositionLengthAttribute posLengthAtt = ts.hasAttribute(PositionLengthAttribute.class) ? ts.getAttribute(PositionLengthAttribute.class) : null;
    TypeAttribute typeAtt = ts.hasAttribute(TypeAttribute.class) ? ts.getAttribute(TypeAttribute.class) : null;
    List<String> tokens = new ArrayList<String>();
    List<String> types = new ArrayList<String>();
    List<Integer> positions = new ArrayList<Integer>();
    List<Integer> positionLengths = new ArrayList<Integer>();
    List<Integer> startOffsets = new ArrayList<Integer>();
    List<Integer> endOffsets = new ArrayList<Integer>();
    ts.reset();

    // First pass: save away "correct" tokens
    while (ts.incrementToken()) {
      tokens.add(termAtt.toString());
      if (typeAtt != null) types.add(typeAtt.type());
      if (posIncAtt != null) positions.add(posIncAtt.getPositionIncrement());
      if (posLengthAtt != null) positionLengths.add(posLengthAtt.getPositionLength());
      if (offsetAtt != null) {
        startOffsets.add(offsetAtt.startOffset());
        endOffsets.add(offsetAtt.endOffset());
      }
    }
    ts.end();
    ts.close();

    // verify reusing is "reproducable" and also get the normal tokenstream sanity checks
    if (!tokens.isEmpty()) {

      // KWTokenizer (for example) can produce a token
      // even when input is length 0:
      if (text.length() != 0) {

        // (Optional) second pass: do something evil:
        final int evilness = random.nextInt(50);
        if (evilness == 17) {
          if (VERBOSE) {
            System.out.println(Thread.currentThread().getName() + ": NOTE: BaseTokenStreamTestCase: re-run analysis w/ exception");
          }
          // Throw an errant exception from the Reader:

          MockReaderWrapper evilReader = new MockReaderWrapper(random, new StringReader(text));
          evilReader.throwExcAfterChar(random.nextInt(text.length()+1));
          reader = evilReader;

          try {
            // NOTE: some Tokenizers go and read characters
            // when you call .setReader(Reader), eg
            // PatternTokenizer.  This is a bit
            // iffy... (really, they should only
            // pull from the Reader when you call
            // .incremenToken(), I think?), but we
            // currently allow it, so, we must call
            // a.tokenStream inside the try since we may
            // hit the exc on init:
            ts = a.tokenStream("dummy", useCharFilter ? new MockCharFilter(evilReader, remainder) : evilReader);
            ts.reset();
            while (ts.incrementToken());
            fail("did not hit exception");
          } catch (RuntimeException re) {
            assertTrue(MockReaderWrapper.isMyEvilException(re));
          }
          try {
            ts.end();
          } catch (AssertionError ae) {
            // Catch & ignore MockTokenizer's
            // anger...
            if ("end() called before incrementToken() returned false!".equals(ae.getMessage())) {
              // OK
            } else {
              throw ae;
            }
          }
          ts.close();
        } else if (evilness == 7) {
          // Only consume a subset of the tokens:
          final int numTokensToRead = random.nextInt(tokens.size());
          if (VERBOSE) {
            System.out.println(Thread.currentThread().getName() + ": NOTE: BaseTokenStreamTestCase: re-run analysis, only consuming " + numTokensToRead + " of " + tokens.size() + " tokens");
          }

          reader = new StringReader(text);
          ts = a.tokenStream("dummy", useCharFilter ? new MockCharFilter(reader, remainder) : reader);
          ts.reset();
          for(int tokenCount=0;tokenCount<numTokensToRead;tokenCount++) {
            assertTrue(ts.incrementToken());
          }
          try {
            ts.end();
          } catch (AssertionError ae) {
            // Catch & ignore MockTokenizer's
            // anger...
            if ("end() called before incrementToken() returned false!".equals(ae.getMessage())) {
              // OK
            } else {
              throw ae;
            }
          }
          ts.close();
        }
      }
    }

    // Final pass: verify clean tokenization matches
    // results from first pass:

    if (VERBOSE) {
      System.out.println(Thread.currentThread().getName() + ": NOTE: BaseTokenStreamTestCase: re-run analysis; " + tokens.size() + " tokens");
    }
    reader = new StringReader(text);

    long seed = random.nextLong();
    random = new Random(seed);
    if (random.nextInt(30) == 7) {
      if (VERBOSE) {
        System.out.println(Thread.currentThread().getName() + ": NOTE: BaseTokenStreamTestCase: using spoon-feed reader");
      }

      reader = new MockReaderWrapper(random, reader);
    }

    ts = a.tokenStream("dummy", useCharFilter ? new MockCharFilter(reader, remainder) : reader);
    if (typeAtt != null && posIncAtt != null && posLengthAtt != null && offsetAtt != null) {
      // offset + pos + posLength + type
      assertTokenStreamContents(ts, 
                                tokens.toArray(new String[tokens.size()]),
                                toIntArray(startOffsets),
                                toIntArray(endOffsets),
                                types.toArray(new String[types.size()]),
                                toIntArray(positions),
                                toIntArray(positionLengths),
                                text.length(),
                                offsetsAreCorrect);
    } else if (typeAtt != null && posIncAtt != null && offsetAtt != null) {
      // offset + pos + type
      assertTokenStreamContents(ts, 
                                tokens.toArray(new String[tokens.size()]),
                                toIntArray(startOffsets),
                                toIntArray(endOffsets),
                                types.toArray(new String[types.size()]),
                                toIntArray(positions),
                                null,
                                text.length(),
                                offsetsAreCorrect);
    } else if (posIncAtt != null && posLengthAtt != null && offsetAtt != null) {
      // offset + pos + posLength
      assertTokenStreamContents(ts, 
                                tokens.toArray(new String[tokens.size()]),
                                toIntArray(startOffsets),
                                toIntArray(endOffsets),
                                null,
                                toIntArray(positions),
                                toIntArray(positionLengths),
                                text.length(),
                                offsetsAreCorrect);
    } else if (posIncAtt != null && offsetAtt != null) {
      // offset + pos
      assertTokenStreamContents(ts, 
                                tokens.toArray(new String[tokens.size()]),
                                toIntArray(startOffsets),
                                toIntArray(endOffsets),
                                null,
                                toIntArray(positions),
                                null,
                                text.length(),
                                offsetsAreCorrect);
    } else if (offsetAtt != null) {
      // offset
      assertTokenStreamContents(ts, 
                                tokens.toArray(new String[tokens.size()]),
                                toIntArray(startOffsets),
                                toIntArray(endOffsets),
                                null,
                                null,
                                null,
                                text.length(),
                                offsetsAreCorrect);
    } else {
      // terms only
      assertTokenStreamContents(ts, 
                                tokens.toArray(new String[tokens.size()]));
    }
    
    if (field != null) {
      reader = new StringReader(text);
      random = new Random(seed);
      if (random.nextInt(30) == 7) {
        if (VERBOSE) {
          System.out.println(Thread.currentThread().getName() + ": NOTE: BaseTokenStreamTestCase: indexing using spoon-feed reader");
        }

        reader = new MockReaderWrapper(random, reader);
      }

      field.setReaderValue(useCharFilter ? new MockCharFilter(reader, remainder) : reader);
    }
  }
  
  private static String randomAnalysisString(Random random, int maxLength, boolean simple) {
    assert maxLength >= 0;
    
    // sometimes just a purely random string
    if (random.nextInt(31) == 0) {
      return randomSubString(random, random.nextInt(maxLength), simple);
    }
    
    // otherwise, try to make it more realistic with 'words' since most tests use MockTokenizer
    // first decide how big the string will really be: 0..n
    maxLength = random.nextInt(maxLength);
    int avgWordLength = _TestUtil.nextInt(random, 3, 8);
    StringBuilder sb = new StringBuilder();
    while (sb.length() < maxLength) {
      if (sb.length() > 0) {
        sb.append(' ');
      }
      int wordLength = -1;
      while (wordLength < 0) {
        wordLength = (int) (random.nextGaussian() * 3 + avgWordLength);
      }
      wordLength = Math.min(wordLength, maxLength - sb.length());
      sb.append(randomSubString(random, wordLength, simple));
    }
    return sb.toString();
  }
  
  private static String randomSubString(Random random, int wordLength, boolean simple) {
    if (wordLength == 0) {
      return "";
    }
    
    int evilness = _TestUtil.nextInt(random, 0, 20);
    
    StringBuilder sb = new StringBuilder();
    while (sb.length() < wordLength) {;
      if (simple) { 
        sb.append(random.nextBoolean() ? _TestUtil.randomSimpleString(random, wordLength) : _TestUtil.randomHtmlishString(random, wordLength));
      } else {
        if (evilness < 10) {
          sb.append(_TestUtil.randomSimpleString(random, wordLength));
        } else if (evilness < 15) {
          assert sb.length() == 0; // we should always get wordLength back!
          sb.append(_TestUtil.randomRealisticUnicodeString(random, wordLength, wordLength));
        } else if (evilness == 16) {
          sb.append(_TestUtil.randomHtmlishString(random, wordLength));
        } else if (evilness == 17) {
          // gives a lot of punctuation
          sb.append(_TestUtil.randomRegexpishString(random, wordLength));
        } else {
          sb.append(_TestUtil.randomUnicodeString(random, wordLength));
        }
      }
    }
    if (sb.length() > wordLength) {
      sb.setLength(wordLength);
      if (Character.isHighSurrogate(sb.charAt(wordLength-1))) {
        sb.setLength(wordLength-1);
      }
    }
    
    if (random.nextInt(17) == 0) {
      // mix up case
      String mixedUp = _TestUtil.randomlyRecaseCodePoints(random, sb.toString());
      assert mixedUp.length() == sb.length();
      return mixedUp;
    } else {
      return sb.toString();
    }
  }

  protected String toDot(Analyzer a, String inputText) throws IOException {
    final StringWriter sw = new StringWriter();
    final TokenStream ts = a.tokenStream("field", new StringReader(inputText));
    ts.reset();
    new TokenStreamToDot(inputText, ts, new PrintWriter(sw)).toDot();
    return sw.toString();
  }

  protected void toDotFile(Analyzer a, String inputText, String localFileName) throws IOException {
    Writer w = new OutputStreamWriter(new FileOutputStream(localFileName), "UTF-8");
    final TokenStream ts = a.tokenStream("field", new StringReader(inputText));
    ts.reset();
    new TokenStreamToDot(inputText, ts, new PrintWriter(w)).toDot();
    w.close();
  }
  
  static int[] toIntArray(List<Integer> list) {
    int ret[] = new int[list.size()];
    int offset = 0;
    for (Integer i : list) {
      ret[offset++] = i;
    }
    return ret;
  }
}<|MERGE_RESOLUTION|>--- conflicted
+++ resolved
@@ -473,27 +473,16 @@
     }
   }
 
-<<<<<<< HEAD
-  static final Set<String> doesntSupportOffsets = new HashSet<String>() {{ 
-    add("Lucene3x"); 
-    add("MockFixedIntBlock");
-    add("MockVariableIntBlock");
-    add("MockSep");
-    add("MockRandom");
-    add("For");
-    add("PFor");
-  }};
-  
-=======
   static final Set<String> doesntSupportOffsets = new HashSet<String>(Arrays.asList( 
     "Lucene3x",
     "MockFixedIntBlock",
     "MockVariableIntBlock",
     "MockSep",
-    "MockRandom"
+    "MockRandom",
+    "For",
+    "PFor"
   ));
 
->>>>>>> b7cbef53
   private static void checkRandomData(Random random, Analyzer a, int iterations, int maxWordLength, boolean useCharFilter, boolean simple, boolean offsetsAreCorrect, RandomIndexWriter iw) throws IOException {
 
     final LineFileDocs docs = new LineFileDocs(random);
