package org.apache.lucene.search;

/*
 * Licensed to the Apache Software Foundation (ASF) under one or more
 * contributor license agreements.  See the NOTICE file distributed with
 * this work for additional information regarding copyright ownership.
 * The ASF licenses this file to You under the Apache License, Version 2.0
 * (the "License"); you may not use this file except in compliance with
 * the License.  You may obtain a copy of the License at
 *
 *     http://www.apache.org/licenses/LICENSE-2.0
 *
 * Unless required by applicable law or agreed to in writing, software
 * distributed under the License is distributed on an "AS IS" BASIS,
 * WITHOUT WARRANTIES OR CONDITIONS OF ANY KIND, either express or implied.
 * See the License for the specific language governing permissions and
 * limitations under the License.
 */

<<<<<<< HEAD
import org.apache.lucene.search.intervals.ConjunctionIntervalIterator;
import org.apache.lucene.search.intervals.DisjunctionIntervalIterator;
import org.apache.lucene.search.intervals.IntervalIterator;

=======
>>>>>>> 9c47892d
import java.io.IOException;
import java.util.List;

/** A Scorer for OR like queries, counterpart of <code>ConjunctionScorer</code>.
 * This Scorer implements {@link Scorer#advance(int)} and uses advance() on the given Scorers. 
 */
class DisjunctionSumScorer extends DisjunctionScorer { 

  /** The number of subscorers that provide the current match. */
  protected int nrMatchers = -1;

<<<<<<< HEAD
  private double score = Float.NaN;

=======
  protected double score = Float.NaN;
  private final float[] coord;
  
>>>>>>> 9c47892d
  /** Construct a <code>DisjunctionScorer</code>.
   * @param weight The weight to be used.
   * @param subScorers Array of at least two subscorers.
   * @param coord Table of coordination factors
   */
<<<<<<< HEAD
  public DisjunctionSumScorer(Weight weight, List<Scorer> subScorers, int minimumNrMatchers) throws IOException {
    super(weight, subScorers.toArray(new Scorer[subScorers.size()]), subScorers.size());
    if (minimumNrMatchers <= 0) {
      throw new IllegalArgumentException("Minimum nr of matchers must be positive");
    }
=======
  DisjunctionSumScorer(Weight weight, Scorer[] subScorers, float[] coord) throws IOException {
    super(weight, subScorers);

>>>>>>> 9c47892d
    if (numScorers <= 1) {
      throw new IllegalArgumentException("There must be at least 2 subScorers");
    }
    this.coord = coord;
  }
  
  @Override
<<<<<<< HEAD

  public int nextDoc() throws IOException {
    assert doc != NO_MORE_DOCS;
    while(true) {
      while (subScorers[0].docID() == doc) {
        if (subScorers[0].nextDoc() != NO_MORE_DOCS) {
          heapAdjust(0);
        } else {
          heapRemoveRoot();
          if (numScorers < minimumNrMatchers) {
            return doc = NO_MORE_DOCS;
          }
        }
      }
      afterNext();
      if (nrMatchers >= minimumNrMatchers) {
        break;
      }
    }
    posQueue.advanceTo(doc);
    return doc;
  }
  
  private void afterNext() throws IOException {
=======
  protected void afterNext() throws IOException {
>>>>>>> 9c47892d
    final Scorer sub = subScorers[0];
    doc = sub.docID();
    if (doc != NO_MORE_DOCS) {
      score = sub.score();
      nrMatchers = 1;
      countMatches(1);
      countMatches(2);
    }
  }
  
  // TODO: this currently scores, but so did the previous impl
  // TODO: remove recursion.
  // TODO: if we separate scoring, out of here, 
  // then change freq() to just always compute it from scratch
  private void countMatches(int root) throws IOException {
    if (root < numScorers && subScorers[root].docID() == doc) {
      nrMatchers++;
      score += subScorers[root].score();
      countMatches((root<<1)+1);
      countMatches((root<<1)+2);
    }
  }
  
  /** Returns the score of the current document matching the query.
   * Initially invalid, until {@link #nextDoc()} is called the first time.
   */
  @Override
  public float score() throws IOException { 
    return (float)score * coord[nrMatchers]; 
  }

  @Override
  public int freq() throws IOException {
    return nrMatchers;
  }
<<<<<<< HEAD

  /**
   * Advances to the first match beyond the current whose document number is
   * greater than or equal to a given target. <br>
   * The implementation uses the advance() method on the subscorers.
   * 
   * @param target
   *          The target document number.
   * @return the document whose number is greater than or equal to the given
   *         target, or -1 if none exist.
   */
  @Override
  public int advance(int target) throws IOException {
    if (numScorers == 0) return doc = NO_MORE_DOCS;
    while (subScorers[0].docID() < target) {
      if (subScorers[0].advance(target) != NO_MORE_DOCS) {
        heapAdjust(0);
      } else {
        heapRemoveRoot();
        if (numScorers == 0) {
          return doc = NO_MORE_DOCS;
        }
      }
    }
    
    afterNext();
    posQueue.advanceTo(doc);

    if (nrMatchers >= minimumNrMatchers) {
      return doc;
    } else {
      return nextDoc();
    }
  }
  
  @Override
  public IntervalIterator intervals(boolean collectIntervals) throws IOException {
    if (minimumNrMatchers > 1) {
      return new ConjunctionIntervalIterator(this,
          collectIntervals, minimumNrMatchers, pullIterators(collectIntervals, subScorers));
    }
    return new DisjunctionIntervalIterator(this, collectIntervals, pullIterators(collectIntervals, subScorers));
  }
=======
>>>>>>> 9c47892d
}<|MERGE_RESOLUTION|>--- conflicted
+++ resolved
@@ -17,15 +17,13 @@
  * limitations under the License.
  */
 
-<<<<<<< HEAD
 import org.apache.lucene.search.intervals.ConjunctionIntervalIterator;
 import org.apache.lucene.search.intervals.DisjunctionIntervalIterator;
 import org.apache.lucene.search.intervals.IntervalIterator;
 
-=======
->>>>>>> 9c47892d
 import java.io.IOException;
 import java.util.List;
+
 
 /** A Scorer for OR like queries, counterpart of <code>ConjunctionScorer</code>.
  * This Scorer implements {@link Scorer#advance(int)} and uses advance() on the given Scorers. 
@@ -35,67 +33,26 @@
   /** The number of subscorers that provide the current match. */
   protected int nrMatchers = -1;
 
-<<<<<<< HEAD
-  private double score = Float.NaN;
-
-=======
   protected double score = Float.NaN;
   private final float[] coord;
-  
->>>>>>> 9c47892d
+
   /** Construct a <code>DisjunctionScorer</code>.
    * @param weight The weight to be used.
    * @param subScorers Array of at least two subscorers.
    * @param coord Table of coordination factors
    */
-<<<<<<< HEAD
-  public DisjunctionSumScorer(Weight weight, List<Scorer> subScorers, int minimumNrMatchers) throws IOException {
-    super(weight, subScorers.toArray(new Scorer[subScorers.size()]), subScorers.size());
-    if (minimumNrMatchers <= 0) {
-      throw new IllegalArgumentException("Minimum nr of matchers must be positive");
-    }
-=======
   DisjunctionSumScorer(Weight weight, Scorer[] subScorers, float[] coord) throws IOException {
     super(weight, subScorers);
-
->>>>>>> 9c47892d
     if (numScorers <= 1) {
       throw new IllegalArgumentException("There must be at least 2 subScorers");
     }
     this.coord = coord;
   }
-  
-  @Override
-<<<<<<< HEAD
 
-  public int nextDoc() throws IOException {
-    assert doc != NO_MORE_DOCS;
-    while(true) {
-      while (subScorers[0].docID() == doc) {
-        if (subScorers[0].nextDoc() != NO_MORE_DOCS) {
-          heapAdjust(0);
-        } else {
-          heapRemoveRoot();
-          if (numScorers < minimumNrMatchers) {
-            return doc = NO_MORE_DOCS;
-          }
-        }
-      }
-      afterNext();
-      if (nrMatchers >= minimumNrMatchers) {
-        break;
-      }
-    }
-    posQueue.advanceTo(doc);
-    return doc;
-  }
-  
-  private void afterNext() throws IOException {
-=======
   protected void afterNext() throws IOException {
->>>>>>> 9c47892d
     final Scorer sub = subScorers[0];
     doc = sub.docID();
+    posQueue.advanceTo(doc);
     if (doc != NO_MORE_DOCS) {
       score = sub.score();
       nrMatchers = 1;
@@ -129,50 +86,9 @@
   public int freq() throws IOException {
     return nrMatchers;
   }
-<<<<<<< HEAD
-
-  /**
-   * Advances to the first match beyond the current whose document number is
-   * greater than or equal to a given target. <br>
-   * The implementation uses the advance() method on the subscorers.
-   * 
-   * @param target
-   *          The target document number.
-   * @return the document whose number is greater than or equal to the given
-   *         target, or -1 if none exist.
-   */
-  @Override
-  public int advance(int target) throws IOException {
-    if (numScorers == 0) return doc = NO_MORE_DOCS;
-    while (subScorers[0].docID() < target) {
-      if (subScorers[0].advance(target) != NO_MORE_DOCS) {
-        heapAdjust(0);
-      } else {
-        heapRemoveRoot();
-        if (numScorers == 0) {
-          return doc = NO_MORE_DOCS;
-        }
-      }
-    }
-    
-    afterNext();
-    posQueue.advanceTo(doc);
-
-    if (nrMatchers >= minimumNrMatchers) {
-      return doc;
-    } else {
-      return nextDoc();
-    }
-  }
   
   @Override
   public IntervalIterator intervals(boolean collectIntervals) throws IOException {
-    if (minimumNrMatchers > 1) {
-      return new ConjunctionIntervalIterator(this,
-          collectIntervals, minimumNrMatchers, pullIterators(collectIntervals, subScorers));
-    }
     return new DisjunctionIntervalIterator(this, collectIntervals, pullIterators(collectIntervals, subScorers));
   }
-=======
->>>>>>> 9c47892d
 }