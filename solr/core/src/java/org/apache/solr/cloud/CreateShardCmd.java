/*
 * Licensed to the Apache Software Foundation (ASF) under one or more
 * contributor license agreements.  See the NOTICE file distributed with
 * this work for additional information regarding copyright ownership.
 * The ASF licenses this file to You under the Apache License, Version 2.0
 * (the "License"); you may not use this file except in compliance with
 * the License.  You may obtain a copy of the License at
 *
 *     http://www.apache.org/licenses/LICENSE-2.0
 *
 * Unless required by applicable law or agreed to in writing, software
 * distributed under the License is distributed on an "AS IS" BASIS,
 * WITHOUT WARRANTIES OR CONDITIONS OF ANY KIND, either express or implied.
 * See the License for the specific language governing permissions and
 * limitations under the License.
 */
package org.apache.solr.cloud;


import java.lang.invoke.MethodHandles;
import java.util.ArrayList;
import java.util.Collections;
import java.util.HashMap;
import java.util.List;
import java.util.Map;
import java.util.concurrent.CountDownLatch;
import java.util.concurrent.TimeUnit;

import com.google.common.collect.ImmutableMap;
import org.apache.solr.client.solrj.cloud.autoscaling.Policy;
import org.apache.solr.cloud.OverseerCollectionMessageHandler.Cmd;
import org.apache.solr.common.SolrException;
import org.apache.solr.common.cloud.ClusterState;
import org.apache.solr.common.cloud.DocCollection;
import org.apache.solr.common.cloud.Replica;
import org.apache.solr.common.cloud.ReplicaPosition;
import org.apache.solr.common.cloud.ZkNodeProps;
import org.apache.solr.common.cloud.ZkStateReader;
import org.apache.solr.common.params.CoreAdminParams;
import org.apache.solr.common.util.NamedList;
import org.apache.solr.common.util.SimpleOrderedMap;
import org.apache.solr.common.util.Utils;
import org.apache.zookeeper.KeeperException;
import org.slf4j.Logger;
import org.slf4j.LoggerFactory;

import static org.apache.solr.cloud.Assign.getNodesForNewReplicas;
import static org.apache.solr.cloud.OverseerCollectionMessageHandler.RANDOM;
import static org.apache.solr.common.cloud.ZkStateReader.COLLECTION_PROP;
import static org.apache.solr.common.cloud.ZkStateReader.NRT_REPLICAS;
import static org.apache.solr.common.cloud.ZkStateReader.PULL_REPLICAS;
import static org.apache.solr.common.cloud.ZkStateReader.REPLICATION_FACTOR;
import static org.apache.solr.common.cloud.ZkStateReader.SHARD_ID_PROP;
import static org.apache.solr.common.cloud.ZkStateReader.SOLR_AUTOSCALING_CONF_PATH;
import static org.apache.solr.common.cloud.ZkStateReader.TLOG_REPLICAS;
import static org.apache.solr.common.params.CommonAdminParams.ASYNC;

public class CreateShardCmd implements Cmd {
  private static final Logger log = LoggerFactory.getLogger(MethodHandles.lookup().lookupClass());
  private final OverseerCollectionMessageHandler ocmh;

  public CreateShardCmd(OverseerCollectionMessageHandler ocmh) {
    this.ocmh = ocmh;
  }

  @Override
  public void call(ClusterState clusterState, ZkNodeProps message, NamedList results) throws Exception {
    String collectionName = message.getStr(COLLECTION_PROP);
    String sliceName = message.getStr(SHARD_ID_PROP);

    log.info("Create shard invoked: {}", message);
    if (collectionName == null || sliceName == null)
      throw new SolrException(SolrException.ErrorCode.BAD_REQUEST, "'collection' and 'shard' are required parameters");

    DocCollection collection = clusterState.getCollection(collectionName);
    int numNrtReplicas = message.getInt(NRT_REPLICAS, message.getInt(REPLICATION_FACTOR, collection.getInt(NRT_REPLICAS, collection.getInt(REPLICATION_FACTOR, 1))));
    int numPullReplicas = message.getInt(PULL_REPLICAS, collection.getInt(PULL_REPLICAS, 0));
    int numTlogReplicas = message.getInt(TLOG_REPLICAS, collection.getInt(TLOG_REPLICAS, 0));
    int totalReplicas = numNrtReplicas + numPullReplicas + numTlogReplicas;
    
    if (numNrtReplicas + numTlogReplicas <= 0) {
      throw new SolrException(SolrException.ErrorCode.BAD_REQUEST, NRT_REPLICAS + " + " + TLOG_REPLICAS + " must be greater than 0");
    }
    
    Object createNodeSetStr = message.get(OverseerCollectionMessageHandler.CREATE_NODE_SET);

    ZkStateReader zkStateReader = ocmh.zkStateReader;
    boolean usePolicyFramework = usePolicyFramework(collection,ocmh);
    List<ReplicaPosition> positions = null;
    if (usePolicyFramework) {
      if (collection.getPolicyName() != null) message.getProperties().put(Policy.POLICY, collection.getPolicyName());
      positions = Assign.identifyNodes(() -> ocmh.overseer.getZkController().getCoreContainer(),
          zkStateReader,
          clusterState,
          Assign.getLiveOrLiveAndCreateNodeSetList(clusterState.getLiveNodes(), message, RANDOM),
          collectionName,
          message,
          Collections.singletonList(sliceName),
          numNrtReplicas,
          numTlogReplicas,
          numPullReplicas);
    } else {
      List<Assign.ReplicaCount> sortedNodeList = getNodesForNewReplicas(clusterState, collectionName, sliceName, totalReplicas,
          createNodeSetStr, ocmh.overseer.getZkController().getCoreContainer());
      int i = 0;
      positions = new ArrayList<>();
      for (Map.Entry<Replica.Type, Integer> e : ImmutableMap.of(Replica.Type.NRT, numNrtReplicas,
          Replica.Type.TLOG, numTlogReplicas,
          Replica.Type.PULL, numPullReplicas
      ).entrySet()) {
        for (int j = 0; j < e.getValue(); j++) {
          positions.add(new ReplicaPosition(sliceName, j+1, e.getKey(), sortedNodeList.get(i % sortedNodeList.size()).nodeName));
          i++;
        }
      }
    }
    Overseer.getStateUpdateQueue(zkStateReader.getZkClient()).offer(Utils.toJSON(message));
    // wait for a while until we see the shard
    ocmh.waitForNewShard(collectionName, sliceName);

    String async = message.getStr(ASYNC);
    CountDownLatch countDownLatch = new CountDownLatch(totalReplicas);
<<<<<<< HEAD
    for (ReplicaPosition position : positions) {
      String nodeName = position.node;
      String coreName = Assign.buildCoreName(collectionName, sliceName, position.type, position.index);
=======
    for (int j = 1; j <= totalReplicas; j++) {
      Replica.Type typeToCreate;
      if (createdNrtReplicas < numNrtReplicas) {
        createdNrtReplicas++;
        typeToCreate = Replica.Type.NRT;
      } else if (createdTlogReplicas < numTlogReplicas) {
        createdTlogReplicas++;
        typeToCreate = Replica.Type.TLOG;
      } else {
        createdPullReplicas++;
        typeToCreate = Replica.Type.PULL;
      }
      String nodeName = sortedNodeList.get(((j - 1)) % sortedNodeList.size()).nodeName;
      String coreName = Assign.buildCoreName(ocmh.zkStateReader.getZkClient(), collection, sliceName, typeToCreate);
//      String coreName = collectionName + "_" + sliceName + "_replica" + j;
>>>>>>> f087c5ac
      log.info("Creating replica " + coreName + " as part of slice " + sliceName + " of collection " + collectionName
          + " on " + nodeName);

      // Need to create new params for each request
      ZkNodeProps addReplicasProps = new ZkNodeProps(
          COLLECTION_PROP, collectionName,
          SHARD_ID_PROP, sliceName,
          ZkStateReader.REPLICA_TYPE, position.type.name(),
          CoreAdminParams.NODE, nodeName,
          CoreAdminParams.NAME, coreName);
      Map<String, Object> propertyParams = new HashMap<>();
      ocmh.addPropertyParams(message, propertyParams);
      addReplicasProps = addReplicasProps.plus(propertyParams);
      if (async != null) addReplicasProps.getProperties().put(ASYNC, async);
      final NamedList addResult = new NamedList();
      ocmh.addReplica(zkStateReader.getClusterState(), addReplicasProps, addResult, () -> {
        countDownLatch.countDown();
        Object addResultFailure = addResult.get("failure");
        if (addResultFailure != null) {
          SimpleOrderedMap failure = (SimpleOrderedMap) results.get("failure");
          if (failure == null) {
            failure = new SimpleOrderedMap();
            results.add("failure", failure);
          }
          failure.addAll((NamedList) addResultFailure);
        } else {
          SimpleOrderedMap success = (SimpleOrderedMap) results.get("success");
          if (success == null) {
            success = new SimpleOrderedMap();
            results.add("success", success);
          }
          success.addAll((NamedList) addResult.get("success"));
        }
      });
    }

    log.debug("Waiting for create shard action to complete");
    countDownLatch.await(5, TimeUnit.MINUTES);
    log.debug("Finished waiting for create shard action to complete");

    log.info("Finished create command on all shards for collection: " + collectionName);

  }

  static boolean usePolicyFramework(DocCollection collection, OverseerCollectionMessageHandler ocmh)
      throws KeeperException, InterruptedException {
    Map autoScalingJson = Utils.getJson(ocmh.zkStateReader.getZkClient(), SOLR_AUTOSCALING_CONF_PATH, true);
    return autoScalingJson.get(Policy.CLUSTER_POLICY) != null || collection.getPolicyName() != null;
  }
}<|MERGE_RESOLUTION|>--- conflicted
+++ resolved
@@ -120,27 +120,9 @@
 
     String async = message.getStr(ASYNC);
     CountDownLatch countDownLatch = new CountDownLatch(totalReplicas);
-<<<<<<< HEAD
     for (ReplicaPosition position : positions) {
       String nodeName = position.node;
-      String coreName = Assign.buildCoreName(collectionName, sliceName, position.type, position.index);
-=======
-    for (int j = 1; j <= totalReplicas; j++) {
-      Replica.Type typeToCreate;
-      if (createdNrtReplicas < numNrtReplicas) {
-        createdNrtReplicas++;
-        typeToCreate = Replica.Type.NRT;
-      } else if (createdTlogReplicas < numTlogReplicas) {
-        createdTlogReplicas++;
-        typeToCreate = Replica.Type.TLOG;
-      } else {
-        createdPullReplicas++;
-        typeToCreate = Replica.Type.PULL;
-      }
-      String nodeName = sortedNodeList.get(((j - 1)) % sortedNodeList.size()).nodeName;
-      String coreName = Assign.buildCoreName(ocmh.zkStateReader.getZkClient(), collection, sliceName, typeToCreate);
-//      String coreName = collectionName + "_" + sliceName + "_replica" + j;
->>>>>>> f087c5ac
+      String coreName = Assign.buildCoreName(ocmh.zkStateReader.getZkClient(), collection, sliceName, position.type);
       log.info("Creating replica " + coreName + " as part of slice " + sliceName + " of collection " + collectionName
           + " on " + nodeName);
 
