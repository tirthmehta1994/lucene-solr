--- conflicted
+++ resolved
@@ -168,17 +168,12 @@
   public String getDescription() {
     return "Manage SolrCloud ConfigSets";
   }
-
-<<<<<<< HEAD
-  public enum ConfigSetOperation {
-=======
   @Override
   public Category getCategory() {
     return Category.ADMIN;
   }
 
   enum ConfigSetOperation {
->>>>>>> ee5a3601
     CREATE_OP(CREATE) {
       @Override
       Map<String, Object> call(SolrQueryRequest req, SolrQueryResponse rsp, ConfigSetsHandler h) throws Exception {
